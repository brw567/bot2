import sqlite3
import threading
import time
import asyncio
import logging
import json
import streamlit as st
import plotly.graph_objects as go
import pandas as pd
import talib
from st_aggrid import AgGrid, GridOptionsBuilder
import redis
from config import DB_PATH, DEFAULT_PARAMS, REDIS_HOST, REDIS_PORT, REDIS_DB, BINANCE_WEIGHT_LIMIT
from utils.binance_utils import get_binance_client
from utils.grok_utils import (
    get_multi_sentiment_analysis,
    get_risk_assessment,
    get_grok_recommendation,
    get_backup_price,
    SentimentResponse,
    RiskResponse,
)
from utils.onchain_utils import fetch_sth_rpl
from utils.ml_utils import predict_next_price, train_model
from strategies.arbitrage_strategy import ArbitrageStrategy
from strategies.grid_strategy import GridStrategy
from strategies.mev_strategy import MEVStrategy
from backtest import simple_backtest, advanced_backtest, ml_backtest

logging.basicConfig(level=logging.INFO, filename='bot.log', filemode='a', format='%(asctime)s - %(message)s')


# Redis setup for pub/sub
r = redis.Redis(host=REDIS_HOST, port=REDIS_PORT, db=REDIS_DB)
pubsub = r.pubsub()
pubsub.subscribe('winrate_updates', 'ml_updates')

def redis_subscriber():
<<<<<<< HEAD
    """Listen for Redis pub/sub messages and update Streamlit state."""
=======
    """Listen for Redis pub/sub messages and update Streamlit session state."""
>>>>>>> d5fc6723
    for message in pubsub.listen():
        if message['type'] == 'message':
            channel = message['channel'].decode()
            data = json.loads(message['data'].decode())
            if channel == 'winrate_updates':
                st.session_state['winrate'] = data['winrate']
            elif channel == 'ml_updates':
                st.session_state['ml_prediction'] = data['prediction']

threading.Thread(target=redis_subscriber, daemon=True).start()

def init_db():
    """Create required SQLite tables and insert default settings."""
    conn = sqlite3.connect(DB_PATH)
    cursor = conn.cursor()
    cursor.execute('''CREATE TABLE IF NOT EXISTS settings
                      (key TEXT PRIMARY KEY, value TEXT)''')
    cursor.execute('''CREATE TABLE IF NOT EXISTS pair_settings
                      (pair TEXT, key TEXT, value TEXT, PRIMARY KEY (pair, key))''')
    cursor.execute('''CREATE TABLE IF NOT EXISTS trades
                      (id INTEGER PRIMARY KEY, symbol TEXT, profit FLOAT, timestamp DATETIME)''')
    cursor.execute('''CREATE TABLE IF NOT EXISTS indicators_cache
                      (pair TEXT PRIMARY KEY,
                       price REAL,
                       vol REAL,
                       candles TEXT,
                       risk TEXT,
                       sentiment TEXT,
                       timestamp REAL)''')
    cursor.execute('''CREATE TABLE IF NOT EXISTS monitor_pairs
                      (pair TEXT PRIMARY KEY)''')
    cursor.execute('''CREATE TABLE IF NOT EXISTS pair_metrics
                      (pair TEXT PRIMARY KEY,
                       trade_count INTEGER,
                       profit REAL,
                       winrate REAL)''')
    for k, v in DEFAULT_PARAMS.items():
        cursor.execute("INSERT OR IGNORE INTO settings (key, value) VALUES (?, ?)", (k, str(v)))
    conn.commit()
    conn.close()

def load_params(pair=None):
    """Load global or per-pair parameters from the database."""
    conn = sqlite3.connect(DB_PATH)
    cursor = conn.cursor()
    if pair:
        cursor.execute("SELECT key, value FROM pair_settings WHERE pair=?", (pair,))
        params = {row[0]: float(row[1]) if row[1].replace('.', '', 1).isdigit() else row[1] for row in cursor.fetchall()}
    else:
        cursor.execute("SELECT * FROM settings")
        params = {row[0]: float(row[1]) if row[1].replace('.', '', 1).isdigit() else row[1] for row in cursor.fetchall()}
    conn.close()
    return params


def load_trading_pairs():
    """Return list of trading pairs from DB or default."""
    conn = sqlite3.connect(DB_PATH)
    cursor = conn.cursor()
    cursor.execute("SELECT DISTINCT pair FROM pair_settings")
    pairs = [row[0] for row in cursor.fetchall()]
    conn.close()
    if not pairs:
        pairs = ['BTC/USDT', 'ETH/USDT']
    if 'BTC/USDT' not in pairs:
        pairs.append('BTC/USDT')
    return pairs


def load_monitor_pairs():
    """Return list of Grok recommended pairs for analytics."""
    limit = int(load_params().get('auto_pair_limit', 10)) * 5
    conn = sqlite3.connect(DB_PATH)
    cursor = conn.cursor()
    cursor.execute("SELECT pair FROM monitor_pairs")
    pairs = [row[0] for row in cursor.fetchall()]
    if len(pairs) != limit:
        try:
            from utils.grok_utils import get_recommended_pairs
            pairs = get_recommended_pairs(limit)
            cursor.execute("DELETE FROM monitor_pairs")
            cursor.executemany("INSERT INTO monitor_pairs (pair) VALUES (?)", [(p,) for p in pairs])
            conn.commit()
        except Exception as e:
            logging.error(f"Failed to refresh monitor pairs: {e}")
    conn.close()
    return pairs


def update_pair_metrics():
    """Aggregate trading metrics per pair for analytics."""
    try:
        conn = sqlite3.connect(DB_PATH)
        df = pd.read_sql("SELECT symbol, profit FROM trades", conn)
        if df.empty:
            conn.close()
            return
        metrics = (
            df.groupby('symbol')['profit']
            .agg(trade_count='count', profit='sum', winrate=lambda x: (x > 0).mean())
        )
        cursor = conn.cursor()
        for symbol, row in metrics.iterrows():
            cursor.execute(
                "INSERT OR REPLACE INTO pair_metrics (pair, trade_count, profit, winrate) VALUES (?, ?, ?, ?)",
                (symbol, int(row.trade_count), float(row.profit), float(row.winrate)),
            )
        conn.commit()
        conn.close()
    except Exception as e:
        logging.error(f"Update metrics failed: {e}")


# Simple in-memory cache for recent OHLCV data
CANDLE_CACHE = {}
CACHE_EXPIRY = 60 * 5  # 5 minutes


def fetch_recent_candles(symbol, timeframe='5m', limit=60):
    """Fetch recent candles with caching to reduce API calls."""
    cache_key = (symbol, timeframe)
    cached = CANDLE_CACHE.get(cache_key)
    if cached and time.time() - cached['timestamp'] < CACHE_EXPIRY:
        return cached['df'], False

    client = get_binance_client()
    ohlcv = client.fetch_ohlcv(symbol, timeframe, limit=limit)
    df = pd.DataFrame(ohlcv, columns=['timestamp', 'open', 'high', 'low', 'close', 'volume'])
    df['rsi'] = talib.RSI(df['close'], timeperiod=14)
    df.dropna(inplace=True)
    CANDLE_CACHE[cache_key] = {'timestamp': time.time(), 'df': df}
    return df, True


def save_cached_indicators(pair, price, vol, candles_df, risk: RiskResponse, sentiment: SentimentResponse):
    """Persist indicators for fallback usage."""
    try:
        conn = sqlite3.connect(DB_PATH)
        cursor = conn.cursor()
        cursor.execute(
            "INSERT OR REPLACE INTO indicators_cache (pair, price, vol, candles, risk, sentiment, timestamp) "
            "VALUES (?, ?, ?, ?, ?, ?, ?)",
            (
                pair,
                price,
                vol,
                candles_df.to_json(orient='records'),
                risk.json(),
                sentiment.json(),
                time.time(),
            ),
        )
        conn.commit()
        conn.close()
    except Exception as e:
        logging.error(f"Saving indicators for {pair} failed: {e}")


def load_cached_indicators(pair):
    """Load cached indicators from DB if available."""
    try:
        conn = sqlite3.connect(DB_PATH)
        cursor = conn.cursor()
        cursor.execute(
            "SELECT price, vol, candles, risk, sentiment FROM indicators_cache WHERE pair=?",
            (pair,),
        )
        row = cursor.fetchone()
        conn.close()
        if row:
            price, vol, candles_json, risk_json, sentiment_json = row
            candles = pd.read_json(candles_json)
            risk = RiskResponse(**json.loads(risk_json))
            sentiment = SentimentResponse(**json.loads(sentiment_json))
            return price, vol, candles, risk, sentiment
    except Exception as e:
        logging.error(f"Loading indicators for {pair} failed: {e}")
    return None


def get_signal_score(symbol, price, ta_score, sentiment, onchain_rpl, recent_data=None):
    """
    Calculate aggregated signal score for trading decisions.
    Formula: 0.4*TA + 0.3*sentiment + 0.3*onchain + 0.2*ML + 0.1*cluster (scaled by volatility).
    Note: ML and cluster components added dynamically via Redis and ml_utils.
    """
    try:
        onchain_score = 1 if price > onchain_rpl * 1.05 else -1 if price < onchain_rpl * 0.95 else 0
        score = 0.4 * ta_score + 0.3 * sentiment.score + 0.3 * onchain_score
        # ML prediction (from Redis or direct)
        if recent_data is None:
            df, _ = fetch_recent_candles(symbol)
            recent_data = df[['close', 'volume', 'rsi']].values
        pred = predict_next_price(st.session_state.get('ml_model'), recent_data[-1]) if 'ml_model' in st.session_state else 0
        if pred > price * 1.005:
            score += 0.2
        # Placeholder for clustering (via scikit-learn in live)
        return score
    except Exception as e:
        logging.error(f"Signal score calculation failed: {e}")
        return 0.0

async def monitoring_loop():
    """
    Async monitoring loop for real-time trading.
    Fetches data, calculates signals, executes strategies, and monitors quotas/RPL spikes.
    Note: Uses async for low-latency (<50ms) execution; Redis for winrate updates.
    """
    global weight_counter, last_reset
    weight_counter = 0
    last_reset = time.time()
    request_weights = {'fetch_ticker': 1, 'fetch_ohlcv': 2, 'create_order': 1}  # Approx weights
    prev_rpl = fetch_sth_rpl('BTC')
    
    while True:
        try:
            # Quota monitoring
            if time.time() - last_reset >= 60:
                weight_counter = 0
                last_reset = time.time()
            if weight_counter > BINANCE_WEIGHT_LIMIT * 0.8:
                logging.warning("Near API quota; pausing 30s")
                await asyncio.sleep(30)
                continue

            client = get_binance_client()
            pair_limit = int(load_params().get('auto_pair_limit', 10))
            trading_pairs = load_trading_pairs()[:pair_limit]
            monitor_pairs = load_monitor_pairs()
            pairs = trading_pairs + [p for p in monitor_pairs if p not in trading_pairs]
            fallback_info = {}
            symbols = [p.split('/')[0] for p in pairs]

            # Fetch BTC data for RPL checks and as fallback for unsupported pairs
            btc_ticker = client.fetch_ticker('BTC/USDT')
            weight_counter += request_weights['fetch_ticker']
            btc_price = btc_ticker['last']
            btc_vol = (btc_ticker['high'] - btc_ticker['low']) / btc_ticker['low']  # Simple volatility

            # RPL spike check with zero-division guard
            current_rpl = fetch_sth_rpl('BTC')
            if prev_rpl > 0 and current_rpl > 0 and current_rpl / prev_rpl > 1.2:
                logging.info("RPL spike >20%; pausing 30min")
                await asyncio.sleep(1800)
                prev_rpl = current_rpl
                continue
            if current_rpl > 0:
                prev_rpl = current_rpl

            # Sentiment for all pairs
            sentiments = await get_multi_sentiment_analysis(symbols)

            for pair in pairs:
                trade_enabled = pair in trading_pairs
                base = pair.split('/')[0]
                sentiment = sentiments.get(base, SentimentResponse(sentiment='neutral', score=0.0, details='Missing'))
                cached = load_cached_indicators(pair)
                fallback_used = False

                # Fetch ticker
                try:
                    ticker = client.fetch_ticker(pair)
                    weight_counter += request_weights['fetch_ticker']
                    price = ticker['last']
                    vol = (ticker['high'] - ticker['low']) / ticker['low']
                except Exception as e:
                    logging.warning(f"Ticker fetch failed for {pair}: {e}. Requesting backup price")
                    price = get_backup_price(base)
                    if price:
                        vol = btc_vol
                    elif cached:
                        price, vol = cached[0], cached[1]
                    else:
                        price, vol = btc_price, btc_vol
                    fallback_used = True

                # Candle data
                try:
                    candles, fetched = fetch_recent_candles(pair)
                    if fetched:
                        weight_counter += request_weights['fetch_ohlcv']
                except Exception as e:
                    logging.warning(f"OHLCV fetch failed for {pair}: {e}. Using backup values")
                    if cached:
                        candles = cached[2]
                        fallback_used = True
                    else:
                        candles, fetched = fetch_recent_candles('BTC/USDT')
                        if fetched:
                            weight_counter += request_weights['fetch_ohlcv']
                        fallback_used = True

                # Risk assessment
                if cached and fallback_used:
                    risk = cached[3]
                    sentiment = cached[4]
                else:
                    risk = get_risk_assessment(pair, price, vol, st.session_state.get('winrate', 0.65))

                ta_score = 1 if price > talib.EMA(pd.Series([price] * 26), timeperiod=12)[-1] else 0

                score = get_signal_score(
                    pair,
                    price,
                    ta_score,
                    sentiment,
                    current_rpl,
                    recent_data=candles[['close', 'volume', 'rsi']].values,
                )

                if fallback_used:
                    logging.info(f"[fallback] Used backup data for {pair}")
                fallback_info[pair] = fallback_used

                # Execute strategies only on configured trading pairs
                if trade_enabled:
                    if score > 0.7 and risk.trade == 'yes':
                        GridStrategy().run(pair, price)
                        ArbitrageStrategy().run(pair, f"{pair}:USDT")
                        weight_counter += request_weights['create_order']
                    MEVStrategy().detect_mev(pair)

                if not fallback_used:
                    save_cached_indicators(pair, price, vol, candles, risk, sentiment)

            # Update winrate
            conn = sqlite3.connect(DB_PATH)
            wins = conn.execute("SELECT COUNT(*) FROM trades WHERE profit > 0").fetchone()[0]
            total = conn.execute("SELECT COUNT(*) FROM trades").fetchone()[0]
            winrate = wins / total if total else 0
            conn.execute("UPDATE settings SET value=? WHERE key='win_rate'", (winrate,))
            conn.commit()
            conn.close()
            r.publish('winrate_updates', json.dumps({'winrate': winrate}))
            update_pair_metrics()
            st.session_state['fallback_pairs'] = fallback_info

            await asyncio.sleep(5)
        except Exception as e:
            logging.error(f"Monitoring loop error: {e}")
            await asyncio.sleep(10)

# GUI
if __name__ == '__main__':
    init_db()
    params = load_params()
    logging.info(f"Loaded params: {params}")
    st.session_state['ml_model'] = train_model()[0]

    loop = asyncio.new_event_loop()
    asyncio.set_event_loop(loop)
    threading.Thread(target=lambda: loop.run_until_complete(monitoring_loop()), daemon=True).start()

    # Sidebar for critical buttons (always visible)
    st.sidebar.title("Controls")
    if st.sidebar.button('Pause Bot'):
        logging.info("Bot paused")
        # Pause logic
    if st.sidebar.button('Resume Bot'):
        logging.info("Bot resumed")
        # Resume logic
    if st.sidebar.button('Manual Trade'):
        logging.info("Manual trade triggered")
        # Manual trade logic
    auto_mode = st.sidebar.checkbox('Auto Mode')
    st.session_state['auto_mode'] = auto_mode

    st.title('Ultimate Crypto Scalping Bot')
    tab1, tab2, tab3 = st.tabs(['Dashboard', 'Backtest', 'Settings'])

    with tab1:
        st.subheader('Real-time Chart', help="Interact with the chart to zoom/pan for detailed analysis.")
        client = get_binance_client()
        ohlcv = client.fetch_ohlcv('BTC/USDT', '1m', limit=100)
        df = pd.DataFrame(ohlcv, columns=['timestamp', 'open', 'high', 'low', 'close', 'volume'])
        df['timestamp'] = pd.to_datetime(df['timestamp'], unit='ms')
        fig = go.Figure(
            data=[
                go.Candlestick(
                    x=df['timestamp'],
                    open=df['open'],
                    high=df['high'],
                    low=df['low'],
                    close=df['close']
                )
            ]
        )
        fig.update_layout(xaxis_rangeslider_visible=True, dragmode='zoom')  # Live interaction
        st.plotly_chart(fig, use_container_width=True)

        st.subheader('Trade Log', help="Sortable/filterable table of trades. Use filters for analysis.")
        conn = sqlite3.connect(DB_PATH)
        trades = pd.read_sql("SELECT * FROM trades", conn)
        conn.close()
        gb = GridOptionsBuilder.from_dataframe(trades)
        gb.configure_pagination()
        gb.configure_default_column(editable=False, sortable=True, filter=True)
        AgGrid(trades, gridOptions=gb.build(), height=300)

        st.subheader('Live Metrics', help="Real-time key performance indicators.")
        winrate = st.session_state.get('winrate', 0.65)
        st.metric('Winrate', f"{winrate:.2%}", help="Current win rate from trades")
        sharpe = 1.5
        st.metric('Sharpe Ratio', f"{sharpe:.2f}", help="Risk-adjusted return")
        fb_pairs = st.session_state.get('fallback_pairs', {})
        warn = [p for p, used in fb_pairs.items() if used]
        if warn:
            st.markdown(f":orange[Using backup data for {', '.join(warn)}]")

    with tab2:
        st.subheader('Backtest Results', help="Run simulations to test strategies. Select mode for different analysis.")
        backtest_type = st.selectbox('Backtest Type', ['Simple (vectorbt)', 'Advanced (backtrader)', 'ML'], key='backtest_mode')
        st.session_state['backtest_mode'] = backtest_type
        if st.button('Run Backtest'):
            if backtest_type == 'Simple (vectorbt)':
                results = simple_backtest()
            elif backtest_type == 'Advanced (backtrader)':
                results = advanced_backtest()
            else:
                results = ml_backtest()
            st.write(results)

    with tab3:
        st.subheader('Settings', help="Configure global and per-pair parameters. In auto mode, fields are locked.")
        symbols = ['BTC/USDT', 'ETH/USDT']  # Example; extend dynamically
        selected_pair = st.selectbox('Select Pair', symbols + ['Global'])
        if selected_pair == 'Global':
            params = load_params()
        else:
            params = load_params(selected_pair)
        disabled = st.session_state.get('auto_mode', False)

        # Risk and trading params
        st.subheader('Risk Management', help="Adjust risk parameters. Locked in auto mode.")
        risk_per_trade = st.slider('Risk per Trade', 0.005, 0.02, params.get('risk_per_trade', 0.01), disabled=disabled, help="Fraction of capital to risk per trade")
        # ... add more sliders for all risk/trading params
        pair_limit = st.number_input('Auto-Trade Pair Limit', 1, 50, params.get('auto_pair_limit', 10), disabled=disabled)
        if not disabled:
            rec_risk = get_grok_recommendation(selected_pair, 'risk_per_trade')
            col1, col2, col3 = st.columns(3)
            with col1:
                st.metric('Recommended', rec_risk)
            with col2:
                if st.button('Apply'):
                    # Update actual
                    conn = sqlite3.connect(DB_PATH)
                    conn.execute("UPDATE settings SET value=? WHERE key='auto_pair_limit'", (pair_limit,))
                    conn.commit()
                    conn.close()
                    st.success('Settings updated')
            with col3:
                if st.button('Ignore'):
                    pass

        st.subheader('Telegram Configuration', help="Full Telegram setup, including channels.")
        telegram_token = st.text_input('Telegram Token', type='password', disabled=disabled)
        telegram_api_id = st.text_input('Telegram API ID', disabled=disabled)
        telegram_api_hash = st.text_input('Telegram API Hash', type='password', disabled=disabled)
        telegram_session = st.text_input('Telegram Session String', disabled=disabled)
        channels = st.multiselect('Select Channels', ['crypto_news_channel', 'other_channel'], default=st.session_state.get('channels', []))
        st.session_state['channels'] = channels
        if st.button('Save Telegram Config', disabled=disabled):
            # Save to .env or DB
            pass

        st.subheader('Grok Configuration')
        grok_timeout = st.number_input('Grok API Timeout (seconds)', 5, 60, params.get('grok_timeout', 10), disabled=disabled)
        st.session_state['grok_timeout'] = grok_timeout<|MERGE_RESOLUTION|>--- conflicted
+++ resolved
@@ -36,11 +36,7 @@
 pubsub.subscribe('winrate_updates', 'ml_updates')
 
 def redis_subscriber():
-<<<<<<< HEAD
     """Listen for Redis pub/sub messages and update Streamlit state."""
-=======
-    """Listen for Redis pub/sub messages and update Streamlit session state."""
->>>>>>> d5fc6723
     for message in pubsub.listen():
         if message['type'] == 'message':
             channel = message['channel'].decode()
